--- conflicted
+++ resolved
@@ -198,7 +198,6 @@
 
     data_df = add_ta_features(data_df)
 
-<<<<<<< HEAD
     # drop QSTICK column
     data_df.drop("QSTICK", inplace=True, axis=1)
 
@@ -206,8 +205,6 @@
     if add_time_features_:
         data_df = add_time_features(data_df)
 
-=======
->>>>>>> 40cd772e
     # fill in missing values
     if fillna:
         data_df.fillna(method='bfill', inplace=True)
